package api

import (
	"context"
	"encoding/json"
	"errors"
	"fmt"
	"io"
	"net/http"
	"strconv"
	"strings"

	"log/slog"

	"github.com/diwise/iot-device-mgmt/internal/pkg/application/alarms"
	"github.com/diwise/iot-device-mgmt/internal/pkg/application/devicemanagement"
	aDb "github.com/diwise/iot-device-mgmt/internal/pkg/infrastructure/repositories/database/alarms"
	dmDb "github.com/diwise/iot-device-mgmt/internal/pkg/infrastructure/repositories/database/devicemanagement"
	"github.com/diwise/iot-device-mgmt/internal/pkg/presentation/api/auth"
	"github.com/diwise/iot-device-mgmt/pkg/types"
	"github.com/diwise/service-chassis/pkg/infrastructure/o11y"
	"github.com/diwise/service-chassis/pkg/infrastructure/o11y/logging"
	"github.com/diwise/service-chassis/pkg/infrastructure/o11y/tracing"
	"github.com/go-chi/chi/v5"
	"go.opentelemetry.io/otel"
)

var tracer = otel.Tracer("iot-device-mgmt/api")

func RegisterHandlers(ctx context.Context, router *chi.Mux, policies io.Reader, svc devicemanagement.DeviceManagement, alarmSvc alarms.AlarmService) (*chi.Mux, error) {

	router.Get("/health", func(w http.ResponseWriter, r *http.Request) {
		w.WriteHeader(http.StatusNoContent)
	})

	log := logging.GetFromContext(ctx)

	// Handle valid / invalid tokens.
	authenticator, err := auth.NewAuthenticator(ctx, log, policies)
	if err != nil {
		return nil, fmt.Errorf("failed to create api authenticator: %w", err)
	}

	router.Route("/api/v0", func(r chi.Router) {
		r.Group(func(r chi.Router) {
			r.Use(authenticator)

			r.Route("/devices", func(r chi.Router) {
				r.Get("/", queryDevicesHandler(log, svc))
				r.Get("/{deviceID}", getDeviceDetails(log, svc))
				r.Post("/", createDeviceHandler(log, svc))
				r.Patch("/{deviceID}", patchDeviceHandler(log, svc))
			})

			r.Get("/alarms", getAlarmsHandler(log, alarmSvc))
			r.Patch("/alarms/{alarmID}", patchAlarmsHandler(log, alarmSvc))
		})

	})

	return router, nil
}

func createDeviceHandler(log *slog.Logger, svc devicemanagement.DeviceManagement) http.HandlerFunc {
	return func(w http.ResponseWriter, r *http.Request) {
		var err error
		defer r.Body.Close()

		ctx, span := tracer.Start(r.Context(), "create-device")
		defer func() { tracing.RecordAnyErrorAndEndSpan(err, span) }()
		_, ctx, requestLogger := o11y.AddTraceIDToLoggerAndStoreInContext(span, log, ctx)

<<<<<<< HEAD
		body, err := io.ReadAll(r.Body)
		if err != nil {
			requestLogger.Error("unable to read body", "err", err.Error())
			w.WriteHeader(http.StatusBadRequest)
			return
		}

		var d types.Device
		err = json.Unmarshal(body, &d)
		if err != nil {
			requestLogger.Error("unable to unmarshal body", "err", err.Error())
			w.WriteHeader(http.StatusBadRequest)
=======
		if isMultipartFormData(r) {
			file, _, err := r.FormFile("fileupload")
			if err != nil {
				requestLogger.Error().Err(err).Msg("unable to read file")
				w.WriteHeader(http.StatusBadRequest)
				return
			}

			err = svc.Import(ctx, file)
			if err != nil {
				requestLogger.Error().Err(err).Msg("failed to import data")
				w.WriteHeader(http.StatusInternalServerError)
				return
			}

			w.Header().Add("Content-Type", "application/json")
			w.WriteHeader(http.StatusCreated)
>>>>>>> 769d251c
			return
		} else if isAapplicationJson(r) {
			body, err := io.ReadAll(r.Body)
			if err != nil {
				requestLogger.Error().Err(err).Msg("unable to read body")
				w.WriteHeader(http.StatusBadRequest)
				return
			}

<<<<<<< HEAD
		err = svc.CreateDevice(ctx, d)
		if err != nil {
			requestLogger.Error("unable to create device", "err", err.Error())
			w.WriteHeader(http.StatusBadRequest)
=======
			var d types.Device
			err = json.Unmarshal(body, &d)
			if err != nil {
				requestLogger.Error().Err(err).Msg("unable to unmarshal body")
				w.WriteHeader(http.StatusBadRequest)
				return
			}

			err = svc.CreateDevice(ctx, d)
			if err != nil {
				requestLogger.Error().Err(err).Msg("unable to create device")
				w.WriteHeader(http.StatusBadRequest)
				return
			}

			w.Header().Add("Content-Type", "application/json")
			w.WriteHeader(http.StatusCreated)
>>>>>>> 769d251c
			return
		}

		requestLogger.Error().Msg("Unsupported MediaType")
		w.WriteHeader(http.StatusUnsupportedMediaType)
	}
}

<<<<<<< HEAD
func queryDevicesHandler(log *slog.Logger, svc devicemanagement.DeviceManagement) http.HandlerFunc {
=======
func isMultipartFormData(r *http.Request) bool {
	contentType := r.Header.Get("Content-Type")
	return strings.Contains(contentType, "multipart/form-data")
}

func isAapplicationJson(r *http.Request) bool {
	contentType := r.Header.Get("Content-Type")
	return strings.Contains(contentType, "application/json")
}

func queryDevicesHandler(log zerolog.Logger, svc devicemanagement.DeviceManagement) http.HandlerFunc {
>>>>>>> 769d251c
	return func(w http.ResponseWriter, r *http.Request) {
		var err error
		defer r.Body.Close()

		allowedTenants := auth.GetAllowedTenantsFromContext(r.Context())

		ctx, span := tracer.Start(r.Context(), "query-all-devices")
		defer func() { tracing.RecordAnyErrorAndEndSpan(err, span) }()
		_, ctx, requestLogger := o11y.AddTraceIDToLoggerAndStoreInContext(span, log, ctx)

		var devices []types.Device

		sensorID := r.URL.Query().Get("devEUI") // TODO: change to sensorID?
		if sensorID != "" {
			device, err := svc.GetDeviceBySensorID(ctx, sensorID, allowedTenants...)
			if errors.Is(err, dmDb.ErrDeviceNotFound) {
				requestLogger.Debug("device not found", "sensor_id", sensorID)
				w.WriteHeader(http.StatusNotFound)
				return
			}
			if err != nil {
				requestLogger.Error("could not fetch data", "err", err.Error())
				w.WriteHeader(http.StatusInternalServerError)
				return
			}

			d, err := devicemanagement.MapTo[types.Device](device)
			if err != nil {
				requestLogger.Error("unable map device", "err", err.Error())
				w.WriteHeader(http.StatusInternalServerError)
				return
			}

			devices = append(devices, d)
		} else {
			fromDb, err := svc.GetDevices(ctx, allowedTenants...)
			if err != nil {
				requestLogger.Error("unable to fetch all devices", "err", err.Error())
				w.WriteHeader(http.StatusInternalServerError)
				return
			}
			for _, device := range fromDb {
				d, err := devicemanagement.MapTo[types.Device](device)
				if err != nil {
					requestLogger.Error("unable map device", "err", err.Error())
					w.WriteHeader(http.StatusInternalServerError)
					return
				}
				devices = append(devices, d)
			}
		}

		b, err := json.Marshal(devices)
		if err != nil {
			requestLogger.Error("unable to fetch all devices", err, err.Error())
			w.WriteHeader(http.StatusInternalServerError)
			return
		}

		w.Header().Add("Content-Type", "application/json")
		w.WriteHeader(http.StatusOK)
		w.Write(b)
	}
}

func getDeviceDetails(log *slog.Logger, svc devicemanagement.DeviceManagement) http.HandlerFunc {
	return func(w http.ResponseWriter, r *http.Request) {
		var err error
		defer r.Body.Close()

		allowedTenants := auth.GetAllowedTenantsFromContext(r.Context())

		ctx, span := tracer.Start(r.Context(), "get-device")
		defer func() { tracing.RecordAnyErrorAndEndSpan(err, span) }()
		_, ctx, requestLogger := o11y.AddTraceIDToLoggerAndStoreInContext(span, log, ctx)

		deviceID := chi.URLParam(r, "deviceID")
		if deviceID != "" {
			requestLogger = requestLogger.With(slog.String("device_id", deviceID))
		}

		device, err := svc.GetDeviceByDeviceID(ctx, deviceID, allowedTenants...)
		if errors.Is(err, dmDb.ErrDeviceNotFound) {
			requestLogger.Debug("device not found")
			w.WriteHeader(http.StatusNotFound)
			return
		}
		if err != nil {
			requestLogger.Error("could not fetch data", "err", err.Error())
			w.WriteHeader(http.StatusInternalServerError)
			return
		}

		d, err := devicemanagement.MapTo[types.Device](device)
		if err != nil {
			requestLogger.Error("unable map device", "err", err.Error())
			w.WriteHeader(http.StatusInternalServerError)
			return
		}

		bytes, err := json.Marshal(d)
		if err != nil {
			requestLogger.Error("unable to marshal device to json", "err", err.Error())
			w.WriteHeader(http.StatusInternalServerError)
			return
		}

		requestLogger.Info("returning information about device")

		w.Header().Add("Content-Type", "application/json")
		w.WriteHeader(http.StatusOK)
		w.Write(bytes)
	}
}

func patchDeviceHandler(log *slog.Logger, svc devicemanagement.DeviceManagement) http.HandlerFunc {
	return func(w http.ResponseWriter, r *http.Request) {
		var err error
		defer r.Body.Close()

		ctx, span := tracer.Start(r.Context(), "patch-device")
		defer func() { tracing.RecordAnyErrorAndEndSpan(err, span) }()
		_, ctx, requestLogger := o11y.AddTraceIDToLoggerAndStoreInContext(span, log, ctx)

		deviceID := chi.URLParam(r, "deviceID")
		if deviceID != "" {
			requestLogger = requestLogger.With(slog.String("device_id", deviceID))
		}

		b, err := io.ReadAll(r.Body)
		if err != nil {
			requestLogger.Error("unable to read body", "err", err.Error())
			w.WriteHeader(http.StatusBadRequest)
			return
		}

		var fields map[string]any
		err = json.Unmarshal(b, &fields)
		if err != nil {
			requestLogger.Error("unable to unmarshal body into map", "err", err.Error())
			w.WriteHeader(http.StatusBadRequest)
			return
		}

		err = svc.UpdateDevice(ctx, deviceID, fields)
		if err != nil {
			requestLogger.Error("unable to update device", "err", err.Error())
			w.WriteHeader(http.StatusBadRequest)
			return
		}

		w.Header().Add("Content-Type", "application/json")
		w.WriteHeader(http.StatusOK)
	}
}

func getAlarmsHandler(log *slog.Logger, svc alarms.AlarmService) http.HandlerFunc {
	return func(w http.ResponseWriter, r *http.Request) {
		var err error
		defer r.Body.Close()

		allowedTenants := auth.GetAllowedTenantsFromContext(r.Context())

		ctx, span := tracer.Start(r.Context(), "get-alarms")
		defer func() { tracing.RecordAnyErrorAndEndSpan(err, span) }()
		_, ctx, requestLogger := o11y.AddTraceIDToLoggerAndStoreInContext(span, log, ctx)

		var alarms []aDb.Alarm

		refID := r.URL.Query().Get("refID")

		if len(refID) > 0 {
			alarms, err = svc.GetAlarmsByRefID(ctx, refID, allowedTenants...)
		} else {
			alarms, err = svc.GetAlarms(ctx, allowedTenants...)
		}
		if err != nil {
			requestLogger.Error("unable to fetch alarms", "err", err.Error())
			w.WriteHeader(http.StatusInternalServerError)
			return
		}

		b, err := json.Marshal(alarms)
		if err != nil {
			requestLogger.Error("unable to marshal alarms", "err", err.Error())
			w.WriteHeader(http.StatusInternalServerError)
			return
		}

		w.Header().Add("Content-Type", "application/json")
		w.WriteHeader(http.StatusOK)
		w.Write(b)
	}
}

func patchAlarmsHandler(log *slog.Logger, svc alarms.AlarmService) http.HandlerFunc {
	return func(w http.ResponseWriter, r *http.Request) {
		var err error
		defer r.Body.Close()

		//allowedTenants := auth.GetAllowedTenantsFromContext(r.Context())

		ctx, span := tracer.Start(r.Context(), "delete-alarms")
		defer func() { tracing.RecordAnyErrorAndEndSpan(err, span) }()
		_, ctx, requestLogger := o11y.AddTraceIDToLoggerAndStoreInContext(span, log, ctx)

		id := chi.URLParam(r, "alarmID")
		if id != "" {
			requestLogger = requestLogger.With(slog.String("alarm_id", id))
		}

		alarmID, err := strconv.Atoi(id)
		if err != nil {
			requestLogger.Error("id is invalid", "err", err.Error())
			w.WriteHeader(http.StatusBadRequest)
			return
		}

		err = svc.CloseAlarm(ctx, alarmID)
		if err != nil {
			requestLogger.Error("unable to close alarm", "err", err.Error())
			w.WriteHeader(http.StatusBadRequest)
			return
		}

		w.Header().Add("Content-Type", "application/json")
		w.WriteHeader(http.StatusNoContent)
	}
}<|MERGE_RESOLUTION|>--- conflicted
+++ resolved
@@ -70,94 +70,68 @@
 		defer func() { tracing.RecordAnyErrorAndEndSpan(err, span) }()
 		_, ctx, requestLogger := o11y.AddTraceIDToLoggerAndStoreInContext(span, log, ctx)
 
-<<<<<<< HEAD
-		body, err := io.ReadAll(r.Body)
-		if err != nil {
-			requestLogger.Error("unable to read body", "err", err.Error())
-			w.WriteHeader(http.StatusBadRequest)
-			return
-		}
-
-		var d types.Device
-		err = json.Unmarshal(body, &d)
-		if err != nil {
-			requestLogger.Error("unable to unmarshal body", "err", err.Error())
-			w.WriteHeader(http.StatusBadRequest)
-=======
 		if isMultipartFormData(r) {
 			file, _, err := r.FormFile("fileupload")
 			if err != nil {
-				requestLogger.Error().Err(err).Msg("unable to read file")
+				requestLogger.Error("unable to read file", "err", err.Error())
 				w.WriteHeader(http.StatusBadRequest)
 				return
 			}
 
 			err = svc.Import(ctx, file)
 			if err != nil {
-				requestLogger.Error().Err(err).Msg("failed to import data")
+				requestLogger.Error("failed to import data", "err", err.Error())
 				w.WriteHeader(http.StatusInternalServerError)
 				return
 			}
 
 			w.Header().Add("Content-Type", "application/json")
 			w.WriteHeader(http.StatusCreated)
->>>>>>> 769d251c
-			return
-		} else if isAapplicationJson(r) {
+			return
+		} else if isApplicationJson(r) {
 			body, err := io.ReadAll(r.Body)
 			if err != nil {
-				requestLogger.Error().Err(err).Msg("unable to read body")
+				requestLogger.Error("unable to read body", "err", err.Error())
 				w.WriteHeader(http.StatusBadRequest)
 				return
 			}
 
-<<<<<<< HEAD
-		err = svc.CreateDevice(ctx, d)
-		if err != nil {
-			requestLogger.Error("unable to create device", "err", err.Error())
-			w.WriteHeader(http.StatusBadRequest)
-=======
 			var d types.Device
 			err = json.Unmarshal(body, &d)
 			if err != nil {
-				requestLogger.Error().Err(err).Msg("unable to unmarshal body")
+				requestLogger.Error("unable to unmarshal body", "err", err.Error())
 				w.WriteHeader(http.StatusBadRequest)
 				return
 			}
 
 			err = svc.CreateDevice(ctx, d)
 			if err != nil {
-				requestLogger.Error().Err(err).Msg("unable to create device")
+				requestLogger.Error("unable to create device", "err", err.Error())
 				w.WriteHeader(http.StatusBadRequest)
 				return
 			}
 
 			w.Header().Add("Content-Type", "application/json")
 			w.WriteHeader(http.StatusCreated)
->>>>>>> 769d251c
-			return
-		}
-
-		requestLogger.Error().Msg("Unsupported MediaType")
+			return
+		}
+
+		requestLogger.Error("Unsupported MediaType")
 		w.WriteHeader(http.StatusUnsupportedMediaType)
 	}
 }
 
-<<<<<<< HEAD
-func queryDevicesHandler(log *slog.Logger, svc devicemanagement.DeviceManagement) http.HandlerFunc {
-=======
 func isMultipartFormData(r *http.Request) bool {
 	contentType := r.Header.Get("Content-Type")
 	return strings.Contains(contentType, "multipart/form-data")
 }
 
-func isAapplicationJson(r *http.Request) bool {
+func isApplicationJson(r *http.Request) bool {
 	contentType := r.Header.Get("Content-Type")
 	return strings.Contains(contentType, "application/json")
 }
 
-func queryDevicesHandler(log zerolog.Logger, svc devicemanagement.DeviceManagement) http.HandlerFunc {
->>>>>>> 769d251c
+func queryDevicesHandler(log *slog.Logger, svc devicemanagement.DeviceManagement) http.HandlerFunc {
 	return func(w http.ResponseWriter, r *http.Request) {
 		var err error
 		defer r.Body.Close()
